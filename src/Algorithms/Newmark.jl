--- conflicted
+++ resolved
@@ -82,14 +82,7 @@
     IMAX = NSTEPS + 1
     M, C, K, R = _unwrap(sys, IMAX)
 
-<<<<<<< HEAD
     a₀, a₁, a₂, a₃, a₄, a₅, a₆, a₇, K̂ = _init(alg, M, C, K)
-=======
-    U₀′′ = M \ (R[1] - C * U₀′ - K * U₀)
-    a₀, a₁, a₂, a₃, a₄, a₅, a₆, a₇ = _init(alg)
-
-    K̂ = K + a₀ * M + a₁ * C
->>>>>>> df944e18
     K̂⁻¹ = factorize(K̂)
 
     # initialize displacements, velocities and accelerations
@@ -120,94 +113,6 @@
     return _build_solution(alg, U, U′, U′′, NSTEPS)
 end
 
-<<<<<<< HEAD
-function _build_solution(alg::Newmark{N}, U, U′, U′′, NSTEPS) where {N}
-    t = range(zero(N), step=alg.Δt, length=(NSTEPS+1))
-    return Solution(alg, U, U′, U′′, t)
-end
-
-_next!(sampler, Unew) = nothing # ignored
-
-function _solve_statistics(alg::Newmark{N},
-                           ivp::InitialValueProblem{ST, XT},
-                           NSTEPS::Int,
-                           sampler, idx, vecsamples::Vector{Int}) where {N, VT, ST, XT<:Tuple{VT, VT}}
-
-    sys = system(ivp)
-
-    IMAX = NSTEPS + 1
-    M, C, K, R = _unwrap(sys, IMAX)
-    a₀, a₁, a₂, a₃, a₄, a₅, a₆, a₇, K̂ = _init(alg, M, C, K)
-    K̂⁻¹ = factorize(K̂)
-
-    # initialize displacements, velocities and accelerations
-    #U = Vector{VT}(undef, IMAX)
-    #U′ = Vector{VT}(undef, IMAX)
-    #U′′ = Vector{VT}(undef, IMAX)
-
-    m = size(M, 1)
-    U = [VT(undef, m) for _ in 1:IMAX]
-    U′ = [VT(undef, m) for _ in 1:IMAX]
-    U′′ = [VT(undef, m) for _ in 1:IMAX]
-
-    # output vectors
-    U_min = fill(Inf, IMAX)
-    U_max = fill(-Inf, IMAX)
-
-    U′_min = fill(Inf, IMAX)
-    U′_max = fill(-Inf, IMAX)
-
-    hist = Dict()
-    MAXSAMPLES = vecsamples[end]
-
-    runtimes = Dict()
-    time0 = time_ns() * 1e-9
-
-    U0new = Vector{N}(undef, 2*m)
-    q = 1
-    for k in 1:MAXSAMPLES
-
-        # get next state
-        _next!(sampler, U0new)
-        copyto!(U[1], view(U0new, 1:m))
-        copyto!(U′[1], view(U0new, m+1:2m))
-
-        # initialization
-        U₀′′ = M \ (R[1] - C * U′[1] - K * U[1])
-        U′′[1] = U₀′′
-
-        @inbounds for i in 1:NSTEPS
-            # calculate effective loads
-            mᵢ = M * (a₀ * U[i] + a₂ * U′[i] + a₃ * U′′[i])
-            cᵢ = C * (a₁ * U[i] + a₄ * U′[i] + a₅ * U′′[i])
-            R̂ᵢ₊₁ = R[i+1] + mᵢ + cᵢ
-
-            # solve for displacements
-            U[i+1] .= K̂⁻¹ \ R̂ᵢ₊₁
-
-            # calculate accelerations and velocities
-            U′′[i+1] .= a₀ * (U[i+1] - U[i]) - a₂ * U′[i] - a₃ * U′′[i]
-            U′[i+1] .= U′[i] + a₆ * U′′[i] + a₇ * U′′[i+1]
-        end
-
-        # store observables
-        @inbounds for i in 1:IMAX
-            U_min[i] = min(U_min[i], U[i][idx])
-            U_max[i] = max(U_max[i], U[i][idx])
-            U′_min[i] = min(U′_min[i], U′[i][idx])
-            U′_max[i] = max(U′_max[i], U′[i][idx])
-        end
-
-        if k == vecsamples[q]
-            hist[:($k)] = Dict(:U_min=>copy(U_min), :U_max=>copy(U_max), :Udot_min=>copy(U′_min), :Udot_max=>copy(U′_max))
-            runtimes[:($k)] = time_ns() * 1e-9 - time0
-            q += 1
-        end
-    end
-
-    t = range(zero(N), step=alg.Δt, length=(NSTEPS+1))
-    return SolutionExtrema(alg, U_min, U_max, U′_min, U′_max, idx, hist, runtimes, t)
-=======
 # case with possibly non-linear fi(x) term, uses N-R iteration scheme
 function _solve(alg::Newmark{N},
                 ivp::InitialValueProblem{ST, XT},
@@ -287,5 +192,87 @@
     end
 
     return _build_solution(alg, U, U′, U′′, NSTEPS)
->>>>>>> df944e18
+end
+
+_next!(sampler, Unew) = nothing # ignored
+
+function _solve_statistics(alg::Newmark{N},
+                           ivp::InitialValueProblem{ST, XT},
+                           NSTEPS::Int,
+                           sampler, idx, vecsamples::Vector{Int}) where {N, VT, ST, XT<:Tuple{VT, VT}}
+
+    sys = system(ivp)
+
+    IMAX = NSTEPS + 1
+    M, C, K, R = _unwrap(sys, IMAX)
+    a₀, a₁, a₂, a₃, a₄, a₅, a₆, a₇, K̂ = _init(alg, M, C, K)
+    K̂⁻¹ = factorize(K̂)
+
+    # initialize displacements, velocities and accelerations
+    #U = Vector{VT}(undef, IMAX)
+    #U′ = Vector{VT}(undef, IMAX)
+    #U′′ = Vector{VT}(undef, IMAX)
+
+    m = size(M, 1)
+    U = [VT(undef, m) for _ in 1:IMAX]
+    U′ = [VT(undef, m) for _ in 1:IMAX]
+    U′′ = [VT(undef, m) for _ in 1:IMAX]
+
+    # output vectors
+    U_min = fill(Inf, IMAX)
+    U_max = fill(-Inf, IMAX)
+
+    U′_min = fill(Inf, IMAX)
+    U′_max = fill(-Inf, IMAX)
+
+    hist = Dict()
+    MAXSAMPLES = vecsamples[end]
+
+    runtimes = Dict()
+    time0 = time_ns() * 1e-9
+
+    U0new = Vector{N}(undef, 2*m)
+    q = 1
+    for k in 1:MAXSAMPLES
+
+        # get next state
+        _next!(sampler, U0new)
+        copyto!(U[1], view(U0new, 1:m))
+        copyto!(U′[1], view(U0new, m+1:2m))
+
+        # initialization
+        U₀′′ = M \ (R[1] - C * U′[1] - K * U[1])
+        U′′[1] = U₀′′
+
+        @inbounds for i in 1:NSTEPS
+            # calculate effective loads
+            mᵢ = M * (a₀ * U[i] + a₂ * U′[i] + a₃ * U′′[i])
+            cᵢ = C * (a₁ * U[i] + a₄ * U′[i] + a₅ * U′′[i])
+            R̂ᵢ₊₁ = R[i+1] + mᵢ + cᵢ
+
+            # solve for displacements
+            U[i+1] .= K̂⁻¹ \ R̂ᵢ₊₁
+
+            # calculate accelerations and velocities
+            U′′[i+1] .= a₀ * (U[i+1] - U[i]) - a₂ * U′[i] - a₃ * U′′[i]
+            U′[i+1] .= U′[i] + a₆ * U′′[i] + a₇ * U′′[i+1]
+        end
+
+        # store observables
+        @inbounds for i in 1:IMAX
+            U_min[i] = min(U_min[i], U[i][idx])
+            U_max[i] = max(U_max[i], U[i][idx])
+            U′_min[i] = min(U′_min[i], U′[i][idx])
+            U′_max[i] = max(U′_max[i], U′[i][idx])
+        end
+
+        if k == vecsamples[q]
+            hist[:($k)] = Dict(:U_min=>copy(U_min), :U_max=>copy(U_max), :Udot_min=>copy(U′_min), :Udot_max=>copy(U′_max))
+            runtimes[:($k)] = time_ns() * 1e-9 - time0
+            q += 1
+        end
+    end
+
+    t = range(zero(N), step=alg.Δt, length=(NSTEPS+1))
+    return SolutionExtrema(alg, U_min, U_max, U′_min, U′_max, idx, hist, runtimes, t)
 end